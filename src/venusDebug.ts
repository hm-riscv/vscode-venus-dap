--- conflicted
+++ resolved
@@ -244,18 +244,17 @@
 			this.openDisassemblyView();
 		}
 
-<<<<<<< HEAD
+		args.openViews?.forEach(view => {
+			this.openView(view)
+		});
+
 		// start the program in the runtime
 		this._runtime.start(args.stopOnEntry ? args.stopOnEntry : true);
 
 		response.success = true
 		this.sendResponse(response)
 
-=======
-		args.openViews?.forEach(view => {
-			this.openView(view)
-		});
->>>>>>> 15c45682
+
 	}
 
 	protected setBreakPointsRequest(response: DebugProtocol.SetBreakpointsResponse, args: DebugProtocol.SetBreakpointsArguments): void {
